--- conflicted
+++ resolved
@@ -618,12 +618,8 @@
     
     def aggregate_evaluate(self, server_round: int, results: List[Tuple[fl.server.client_proxy.ClientProxy, fl.common.EvaluateRes]],
                           failures: List[Union[Tuple[fl.server.client_proxy.ClientProxy, fl.common.EvaluateRes], BaseException]]) -> Tuple[Optional[float], Dict[str, Scalar]]:
-<<<<<<< HEAD
-        """FIXED: Aggregate evaluation results with enhanced zero-day tracking"""
-=======
         """Enhanced aggregate_evaluate with variable client analysis"""
         
->>>>>>> b78c93a8
         if not results:
             logger.warning(f"No evaluation results in round {server_round}")
             return None, {}
@@ -662,28 +658,10 @@
         
         # Calculate zero-day detection metrics
         avg_zero_day_rate = 0.0
-<<<<<<< HEAD
-        avg_zero_day_metrics = {}
-        for key, values in zero_day_metrics.items():
-            if values:
-                avg_val = sum(values) / total_examples
-                avg_zero_day_metrics[key] = avg_val
-                if key == "zero_day_detection_rate":
-                    avg_zero_day_rate = avg_val
-        
-        # Calculate other algorithm metrics
-        avg_algorithm_metrics = {}
-        for key, values in algorithm_metrics.items():
-            if values:
-                avg_algorithm_metrics[key] = sum(values) / total_examples
-        
-        # FIXED: Log evaluation metrics with zero-day data
-=======
         if 'zero_day_detection_rate' in zero_day_metrics:
             avg_zero_day_rate = sum(zero_day_metrics['zero_day_detection_rate']) / total_examples
         
         # Log evaluation metrics
->>>>>>> b78c93a8
         self.results_tracker.log_evaluation_round(
             server_round, avg_loss, avg_accuracy, len(results), avg_zero_day_rate
         )
@@ -694,24 +672,11 @@
         logger.info(f"Target: {target_clients} clients, Evaluated: {actual_clients} clients")
         logger.info(f"Global Loss: {avg_loss:.4f}")
         logger.info(f"Global Accuracy: {avg_accuracy:.4f}")
-<<<<<<< HEAD
-        logger.info(f"Zero-day Detection Rate: {avg_zero_day_rate:.4f}")  # FIXED: Show zero-day performance
-        logger.info(f"Clients evaluated: {len(results)}")
-        
-        # Log algorithm-specific metrics
-        if avg_algorithm_metrics:
-            logger.info(f"{self.algorithm_name} Specific Metrics:")
-            for key, value in avg_algorithm_metrics.items():
-                logger.info(f"  {key}: {value:.4f}")
-        
-        # Prepare return metrics (only Flower-compatible scalars)
-=======
         logger.info(f"Zero-day Detection Rate: {avg_zero_day_rate:.4f}")
         
         # Analysis of client scalability effects
         self._log_scalability_insights(server_round, target_clients, avg_accuracy)
         
->>>>>>> b78c93a8
         return_metrics = {
             "accuracy": avg_accuracy,
             "algorithm": self.algorithm_name,
@@ -719,11 +684,7 @@
             "target_clients": target_clients,  # NEW
             "participation_rate": actual_clients / target_clients,  # NEW
             "total_examples": total_examples,
-<<<<<<< HEAD
-            "zero_day_detection_rate": avg_zero_day_rate  # FIXED: Include zero-day rate
-=======
             "zero_day_detection_rate": avg_zero_day_rate
->>>>>>> b78c93a8
         }
         
         return avg_loss, return_metrics
@@ -745,13 +706,8 @@
             logger.info("⚠️ Consideration: Increased communication overhead and heterogeneity challenges")
 
 
-<<<<<<< HEAD
-def get_strategy(algorithm: str) -> fl.server.strategy.Strategy:
-    """Get strategy based on algorithm name with proper configuration"""
-=======
 def get_strategy(algorithm: str, enable_fog: bool = True) -> fl.server.strategy.Strategy:
     """Get enhanced strategy with variable clients and fog mitigation"""
->>>>>>> b78c93a8
     
     # Create results tracker
     results_tracker = ResultsTracker(algorithm)
@@ -781,34 +737,6 @@
         "min_available_clients": 2,
     }
     
-<<<<<<< HEAD
-    if algorithm == "FedProx":
-        # FedProx with proximal term
-        strategy = CustomStrategy(
-            algorithm_name="FedProx",
-            results_tracker=results_tracker,
-            **strategy_params
-        )
-        logger.info("🔧 FedProx strategy created with proximal regularization")
-    
-    elif algorithm == "AsyncFL":
-        # AsyncFL - for simulation, we'll use FedAvg with modified parameters
-        strategy_params["fraction_fit"] = 0.6  # Allow partial client participation
-        strategy = CustomStrategy(
-            algorithm_name="AsyncFL",
-            results_tracker=results_tracker,
-            **strategy_params
-        )
-        logger.info("⚡ AsyncFL strategy created with asynchronous simulation")
-    
-    else:  # FedAvg
-        strategy = CustomStrategy(
-            algorithm_name="FedAvg",
-            results_tracker=results_tracker,
-            **strategy_params
-        )
-        logger.info("📊 FedAvg baseline strategy created")
-=======
     # Create algorithm-specific strategy
     strategy = VariableClientStrategy(
         algorithm_name=algorithm,
@@ -817,21 +745,14 @@
         fog_layer=fog_layer,
         **strategy_params
     )
->>>>>>> b78c93a8
     
     logger.info(f"🚀 {algorithm} strategy created with variable client support and fog integration")
     return strategy
 
 
 def main():
-<<<<<<< HEAD
-    """FIXED: Main server function with enhanced error handling and metric collection"""
-    # Parse command line arguments
-    parser = argparse.ArgumentParser(description='Enhanced Federated Learning Server')
-=======
     """Enhanced main server function with variable client support"""
     parser = argparse.ArgumentParser(description='Enhanced FL Server with Variable Clients')
->>>>>>> b78c93a8
     parser.add_argument('--algorithm', type=str, default='FedAvg', 
                        choices=['FedAvg', 'FedProx', 'AsyncFL'],
                        help='FL algorithm to use')
@@ -850,16 +771,9 @@
     logger.info(f"Algorithm: {args.algorithm}")
     logger.info(f"Rounds: {args.rounds}")
     logger.info(f"Port: {args.port}")
-<<<<<<< HEAD
-    logger.info(f"Results Directory: {args.results_dir}")
-    logger.info(f"Enhanced Metrics Collection: ✅ Enabled")
-    logger.info(f"Communication Tracking: ✅ Enabled")  # FIXED
-    logger.info(f"Zero-day Detection Metrics: ✅ Enabled")  # FIXED
-=======
     logger.info(f"Variable Client Support: ✅ Enabled (5, 10, 15 clients)")
     logger.info(f"Fog Mitigation: {'✅ Enabled' if args.enable_fog else '❌ Disabled'}")
     logger.info(f"Research Focus: Zero-day detection with scalability analysis")
->>>>>>> b78c93a8
     logger.info(f"{'='*80}\n")
     
     # Get enhanced strategy
@@ -871,11 +785,7 @@
             server_address=f"0.0.0.0:{args.port}",
             config=fl.server.ServerConfig(
                 num_rounds=args.rounds,
-<<<<<<< HEAD
-                round_timeout=180  # Increased timeout for stability
-=======
                 round_timeout=240  # Increased timeout for variable clients
->>>>>>> b78c93a8
             ),
             strategy=strategy,
         )
@@ -884,24 +794,10 @@
         if hasattr(strategy, 'results_tracker'):
             summary = strategy.results_tracker.save_final_summary()
             
-<<<<<<< HEAD
-            # FIXED: Display comprehensive final results
-=======
->>>>>>> b78c93a8
             logger.info(f"\n{'='*80}")
             logger.info(f"🏁 ENHANCED EXPERIMENT COMPLETED - {args.algorithm}")
             logger.info(f"{'='*80}")
             logger.info(f"Final Accuracy: {summary['final_accuracy']:.4f}")
-<<<<<<< HEAD
-            logger.info(f"Final Loss: {summary['final_loss']:.4f}")
-            logger.info(f"Zero-day Detection Rate: {summary['final_zero_day_detection']:.4f}")
-            logger.info(f"Total Communication: {summary['total_communication_bytes']/1024:.1f} KB")
-            logger.info(f"Avg Communication Time: {summary['avg_communication_time']:.2f}s")
-            logger.info(f"Total Rounds: {summary['total_rounds']}")
-            logger.info(f"Total Time: {summary['total_time']:.2f} seconds")
-            logger.info(f"Results Directory: {strategy.results_tracker.results_dir}")
-            logger.info(f"✅ Enhanced metrics collection completed successfully")
-=======
             logger.info(f"Variable Client Analysis: {summary['variable_client_analysis']['enabled']}")
             logger.info(f"Fog Mitigation Analysis: {summary['fog_mitigation_analysis']['enabled']}")
             if summary['variable_client_analysis']['enabled']:
@@ -909,7 +805,6 @@
                 logger.info(f"Scalability Trend: {summary['variable_client_analysis']['client_scalability_trend']}")
             logger.info(f"Results Directory: {strategy.results_tracker.results_dir}")
             logger.info(f"✅ Ready for dissertation analysis!")
->>>>>>> b78c93a8
             logger.info(f"{'='*80}\n")
         
     except Exception as e:
